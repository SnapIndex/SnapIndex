--- conflicted
+++ resolved
@@ -1,540 +1,8 @@
 import os
-<<<<<<< HEAD
-from pathlib import Path
-from typing import List, Dict, Any, Optional, Union
 from pypdf import PdfReader
-from datetime import datetime
-import numpy as np
-import onnxruntime as ort
-from transformers import WhisperProcessor, WhisperTokenizer, WhisperFeatureExtractor
-import librosa
-import warnings
-warnings.filterwarnings("ignore")
-=======
-from pypdf import PdfReader
->>>>>>> 31833454
 
 def find_pdfs(folder_path):
     pdf_files = []
-<<<<<<< HEAD
-    for file_path in directory.rglob("*.pdf"):
-        if file_path.is_file():
-            pdf_files.append(file_path)
-    
-    if not pdf_files:
-        print(f"No PDF files found in directory: {directory}")
-        return []
-    
-    print(f"Found {len(pdf_files)} PDF file(s)")
-    
-    all_pdf_documents = []  # List of lists - each inner list is for one PDF
-    
-    for pdf_path in pdf_files:
-        print(f"Processing: {pdf_path.name}")
-        
-        try:
-            # Get file metadata
-            file_size = pdf_path.stat().st_size
-            modified_date = datetime.fromtimestamp(pdf_path.stat().st_mtime)
-            
-            # Load PDF content using pypdf directly
-            pdf_reader = PdfReader(str(pdf_path))
-            total_pages = len(pdf_reader.pages)
-            pdf_documents = []  # Documents for this specific PDF
-            
-            # Process each page
-            for page_num in range(total_pages):
-                page = pdf_reader.pages[page_num]
-                
-                # Extract text content from the page
-                page_content = page.extract_text()
-                
-                # Create enhanced metadata
-                enhanced_metadata = {
-                    'source': str(pdf_path),
-                    'pdf_name': pdf_path.name,
-                    'page_number': page_num + 1,
-                    'total_pages': total_pages,
-                    'file_size': file_size,
-                    'modified_date': modified_date.isoformat(),
-                    'page': page_num  # Keep original page numbering for compatibility
-                }
-                
-                # Create Document with enhanced metadata
-                enhanced_doc = Document(
-                    page_content=page_content,
-                    metadata=enhanced_metadata
-                )
-                
-                pdf_documents.append(enhanced_doc)
-            
-            # Add this PDF's documents to the main list
-            all_pdf_documents.append(pdf_documents)
-            
-        except Exception as e:
-            print(f"Error processing {pdf_path.name}: {e}")
-            continue
-    
-    return all_pdf_documents
-
-
-class WhisperONNXTranscriber:
-    """
-    ONNX-based Whisper transcriber for audio files.
-    Supports multiple audio formats using only ONNX models.
-    """
-    
-    def __init__(self, model_path: str, processor_path: Optional[str] = None):
-        """
-        Initialize the Whisper ONNX transcriber.
-        
-        Args:
-            model_path: Path to the directory containing ONNX models
-            processor_path: Optional path to processor files (defaults to model_path)
-        """
-        self.model_path = Path(model_path)
-        self.processor_path = Path(processor_path) if processor_path else self.model_path
-        
-        # Validate paths
-        if not self.model_path.exists():
-            raise ValueError(f"Model path does not exist: {model_path}")
-        if not self.processor_path.exists():
-            raise ValueError(f"Processor path does not exist: {self.processor_path}")
-        
-        # Setup ONNX runtime providers - try multiple options
-        available_providers = ort.get_available_providers()
-        print(f"Available ONNX providers: {available_providers}")
-        
-        # Try different provider combinations
-        provider_options = [
-            # Option 1: DirectML (for Windows GPU acceleration)
-            ['DmlExecutionProvider', 'CPUExecutionProvider'] if 'DmlExecutionProvider' in available_providers else None,
-            # Option 2: OpenVINO (for ARM optimization)
-            ['OpenVINOExecutionProvider', 'CPUExecutionProvider'] if 'OpenVINOExecutionProvider' in available_providers else None,
-            # Option 3: CPU only
-            ['CPUExecutionProvider']
-        ]
-        
-        # Remove None options
-        provider_options = [opt for opt in provider_options if opt is not None]
-        
-        providers = provider_options[0]  # Start with the first available option
-        print(f"Using providers: {providers}")
-        
-        try:
-            # Try to load processor from local path first, fallback to Hugging Face
-            print("Loading Whisper processor...")
-            try:
-                self.processor = WhisperProcessor.from_pretrained(str(self.processor_path))
-                print("✓ Loaded processor from local path")
-            except:
-                print("Local processor not found, downloading from Hugging Face...")
-                self.processor = WhisperProcessor.from_pretrained("openai/whisper-small")
-                print("✓ Loaded processor from Hugging Face")
-            
-            print("Loading Whisper ONNX models...")
-            # Load encoder and decoder ONNX models
-            encoder_path = self.model_path / "encoder_model.onnx"
-            decoder_path = self.model_path / "decoder_model.onnx"
-            
-            if not encoder_path.exists():
-                raise FileNotFoundError(f"Encoder model not found: {encoder_path}")
-            if not decoder_path.exists():
-                raise FileNotFoundError(f"Decoder model not found: {decoder_path}")
-            
-            # Try different provider combinations until one works
-            self.encoder_session = None
-            self.decoder_session = None
-            for i, provider_set in enumerate(provider_options):
-                try:
-                    print(f"Trying provider option {i+1}: {provider_set}")
-                    
-                    # Initialize ONNX runtime sessions
-                    session_options = ort.SessionOptions()
-                    session_options.graph_optimization_level = ort.GraphOptimizationLevel.ORT_ENABLE_ALL
-                    session_options.execution_mode = ort.ExecutionMode.ORT_SEQUENTIAL
-                    
-                    self.encoder_session = ort.InferenceSession(
-                        str(encoder_path), 
-                        sess_options=session_options,
-                        providers=provider_set
-                    )
-                    
-                    self.decoder_session = ort.InferenceSession(
-                        str(decoder_path), 
-                        sess_options=session_options,
-                        providers=provider_set
-                    )
-                    
-                    print(f"✓ Successfully loaded models with providers: {provider_set}")
-                    break
-                    
-                except Exception as e:
-                    print(f"✗ Failed with providers {provider_set}: {e}")
-                    if i < len(provider_options) - 1:
-                        print("Trying next provider option...")
-                        continue
-                    else:
-                        # If all provider options fail, raise an error
-                        print("ONNX MODEL COMPATIBILITY ISSUE")
-                        print("="*60)
-                        print("Your ONNX models appear to be incompatible with the available providers.")
-                        print("This often happens when models are created with specific hardware optimizations.")
-                        print("\nTo fix this, you can:")
-                        print("1. Download standard Whisper-Small ONNX models from Hugging Face")
-                        print("2. Or convert your models to be compatible with CPU execution")
-                        print("3. Install additional ONNX providers (e.g., onnxruntime-openvino for ARM)")
-                        raise RuntimeError(f"Failed to load ONNX models with any available provider. Last error: {e}")
-            
-            print("ONNX models loaded successfully!")
-            
-        except Exception as e:
-            raise RuntimeError(f"Failed to load ONNX model: {e}")
-    
-    def load_audio(self, audio_path: Union[str, Path], target_sr: int = 16000) -> np.ndarray:
-        """
-        Load and preprocess audio file using librosa (optimized for ONNX).
-        
-        Args:
-            audio_path: Path to the audio file
-            target_sr: Target sample rate (Whisper expects 16kHz)
-            
-        Returns:
-            np.ndarray: Audio waveform
-        """
-        audio_path = Path(audio_path)
-        
-        if not audio_path.exists():
-            raise FileNotFoundError(f"Audio file not found: {audio_path}")
-        
-        # Load audio using librosa (more efficient for ONNX)
-        audio, sr = librosa.load(str(audio_path), sr=target_sr, mono=True)
-        
-        return audio
-    
-    def transcribe_audio(self, audio_path: Union[str, Path], 
-                        language: str = "english",
-                        task: str = "transcribe") -> str:
-        """
-        Transcribe audio file to text using ONNX models.
-        
-        Args:
-            audio_path: Path to the audio file
-            language: Language of the audio (e.g., "english", "spanish", "french")
-            task: Task type ("transcribe" or "translate")
-            
-        Returns:
-            str: Transcribed text
-        """
-        try:
-            # Load audio
-            print(f"Loading audio from: {audio_path}")
-            audio = self.load_audio(audio_path)
-            
-            # Transcribe using ONNX models
-            return self._transcribe_with_onnx(audio, language, task)
-            
-        except Exception as e:
-            print(f"Error during transcription: {e}")
-            raise
-    
-    def _transcribe_with_onnx(self, audio: np.ndarray, language: str, task: str) -> str:
-        """Transcribe using ONNX models."""
-        # Process audio using feature extractor
-        print("Processing audio...")
-        input_features = self.processor.feature_extractor(
-            audio, 
-            sampling_rate=16000, 
-            return_tensors="np"
-        ).input_features
-        
-        # Run encoder
-        print("Running encoder...")
-        encoder_outputs = self.encoder_session.run(
-            None, 
-            {"input_features": input_features}
-        )
-        
-        # Prepare decoder inputs
-        decoder_input_ids = self.processor.tokenizer(
-            f"<|startoftranscript|><|{language}|><|{task}|><|notimestamps|>",
-            return_tensors="np"
-        ).input_ids
-        
-        # Run decoder (simplified greedy decoding)
-        print("Running decoder...")
-        generated_ids = self._decode_audio(encoder_outputs[0], decoder_input_ids)
-        
-        # Decode transcription
-        transcription = self.processor.tokenizer.decode(
-            generated_ids[0], 
-            skip_special_tokens=True
-        )
-        
-        print("Transcription completed!")
-        return transcription.strip()
-    
-    def _decode_audio(self, encoder_outputs: np.ndarray, decoder_input_ids: np.ndarray) -> np.ndarray:
-        """
-        Simplified greedy decoding for ONNX model.
-        """
-        max_length = 448
-        current_ids = decoder_input_ids.copy()
-        
-        for _ in range(max_length - decoder_input_ids.shape[1]):
-            # Prepare inputs for decoder
-            decoder_inputs = {
-                "input_ids": current_ids,
-                "encoder_hidden_states": encoder_outputs
-            }
-            
-            # Run decoder
-            decoder_outputs = self.decoder_session.run(None, decoder_inputs)
-            logits = decoder_outputs[0]
-            
-            # Get next token (greedy)
-            next_token = np.argmax(logits[:, -1, :], axis=-1, keepdims=True)
-            
-            # Stop if EOS token
-            if next_token[0, 0] == self.processor.tokenizer.eos_token_id:
-                break
-            
-            # Append next token
-            current_ids = np.concatenate([current_ids, next_token], axis=1)
-        
-        return current_ids
-
-
-def transcribe_audio_file(audio_path: str, model_path: str, 
-                         language: str = "english", 
-                         task: str = "transcribe") -> str:
-    """
-    Convenience function to transcribe a single audio file using ONNX Whisper.
-    Supports multiple audio formats: mp3, wav, m4a, flac, ogg, aac, wma, etc.
-    
-    Args:
-        audio_path: Path to the audio file (any supported format)
-        model_path: Path to the Whisper ONNX model directory
-        language: Language of the audio
-        task: Task type ("transcribe" or "translate")
-        
-    Returns:
-        str: Transcribed text
-    """
-    transcriber = WhisperONNXTranscriber(model_path)
-    return transcriber.transcribe_audio(audio_path, language, task)
-
-# Keep the old function name for backward compatibility
-def transcribe_mp3_file(mp3_path: str, model_path: str, 
-                       language: str = "english", 
-                       task: str = "transcribe") -> str:
-    """
-    Legacy function name - use transcribe_audio_file instead.
-    Transcribes MP3 and other audio formats.
-    """
-    return transcribe_audio_file(mp3_path, model_path, language, task)
-
-
-def transcribe_audio_directory(directory_path: str, model_path: str,
-                             language: str = "english",
-                             task: str = "transcribe") -> List[str]:
-    """
-    Transcribe all audio files in a directory using ONNX Whisper.
-    Supports multiple audio formats: mp3, wav, m4a, flac, ogg, aac, wma, etc.
-    
-    Args:
-        directory_path: Path to directory containing audio files
-        model_path: Path to the Whisper ONNX model directory
-        language: Language of the audio files
-        task: Task type ("transcribe" or "translate")
-        
-    Returns:
-        List[str]: List of transcriptions for each audio file
-    """
-    directory = Path(directory_path)
-    
-    if not directory.exists():
-        raise ValueError(f"Directory does not exist: {directory_path}")
-    
-    # Define supported audio file extensions
-    audio_extensions = {
-        '.mp3', '.wav', '.m4a', '.flac', '.ogg', '.aac', '.wma', 
-        '.opus', '.3gp', '.amr', '.au', '.ra', '.aiff', '.caf',
-        '.mp4', '.m4b', '.m4p', '.m4r', '.mov', '.3g2', '.ac3',
-        '.eac3', '.ec3', '.ac4', '.av1', '.av3'
-    }
-    
-    # Find all audio files
-    audio_files = []
-    for file_path in directory.rglob("*"):
-        if file_path.is_file() and file_path.suffix.lower() in audio_extensions:
-            audio_files.append(file_path)
-    
-    if not audio_files:
-        print(f"No audio files found in directory: {directory}")
-        print(f"Supported formats: {', '.join(sorted(audio_extensions))}")
-        return []
-    
-    # Group files by extension for display
-    files_by_ext = {}
-    for file_path in audio_files:
-        ext = file_path.suffix.lower()
-        if ext not in files_by_ext:
-            files_by_ext[ext] = []
-        files_by_ext[ext].append(file_path)
-    
-    print(f"Found {len(audio_files)} audio file(s):")
-    for ext, files in sorted(files_by_ext.items()):
-        print(f"  {ext.upper()}: {len(files)} file(s)")
-    
-    transcriber = WhisperONNXTranscriber(model_path)
-    transcriptions = []
-    
-    for i, audio_file in enumerate(audio_files, 1):
-        print(f"\nProcessing file {i}/{len(audio_files)}: {audio_file.name}")
-        try:
-            transcription = transcriber.transcribe_audio(audio_file, language, task)
-            transcriptions.append(transcription)
-        except Exception as e:
-            print(f"Failed to transcribe {audio_file}: {e}")
-            transcriptions.append("")  # Add empty string for failed transcription
-    
-    return transcriptions
-
-# Keep the old function name for backward compatibility
-def transcribe_mp3_directory(directory_path: str, model_path: str,
-                           language: str = "english",
-                           task: str = "transcribe") -> List[str]:
-    """
-    Legacy function name - use transcribe_audio_directory instead.
-    Transcribes all audio formats, not just MP3.
-    """
-    return transcribe_audio_directory(directory_path, model_path, language, task)
-
-
-# Example usage
-if __name__ == "__main__":
-    # Example paths - change these to match your setup
-    target_directory = r"C:\Users\akarsh\Downloads"
-    whisper_onnx_model_path = r"C:\Users\akarsh\Downloads\models"  # Update this path
-    test_audio_path = r"C:\Users\akarsh\Downloads\Jay St.M4A"  # Update this path (supports any audio format)
-    
-    try:
-        print("Starting document loader script...")
-        print(f"Target directory: {target_directory}")
-        print(f"Whisper model path: {whisper_onnx_model_path}")
-        print(f"Test audio file: {test_audio_path}")
-        
-        # Check if paths exist
-        if not Path(target_directory).exists():
-            print(f"WARNING: Target directory does not exist: {target_directory}")
-        else:
-            print(f"✓ Target directory exists")
-            
-        if not Path(whisper_onnx_model_path).exists():
-            print(f"WARNING: Whisper model path does not exist: {whisper_onnx_model_path}")
-        else:
-            print(f"✓ Whisper model path exists")
-            
-        if not Path(test_audio_path).exists():
-            print(f"WARNING: Test audio file does not exist: {test_audio_path}")
-        else:
-            print(f"✓ Test audio file exists")
-        
-        # PDF Processing Example
-        print("\n" + "="*60)
-        print("PDF PROCESSING")
-        print("="*60)
-        
-        pdf_document_lists = load_pdfs_from_directory(target_directory)
-        
-        if pdf_document_lists:
-            print(f"Total PDFs processed: {len(pdf_document_lists)}")
-            
-            for i, pdf_documents in enumerate(pdf_document_lists):
-                if pdf_documents:  # Check if this PDF has documents
-                    first_page = pdf_documents[0]
-                    pdf_name = first_page.metadata['pdf_name']
-                    
-                    print(f"\nPDF {i+1}: {pdf_name}")
-                    print(f"  Pages: {len(pdf_documents)}")
-                    print(f"  File size: {first_page.metadata['file_size']:,} bytes")
-                    print(f"  Modified: {first_page.metadata['modified_date']}")
-                    print(f"  Source: {first_page.metadata['source']}")
-                    
-                    # Show first few pages as example
-                    for j, page in enumerate(pdf_documents[:3]):
-                        print(f"    Page {page.metadata['page_number']}/{page.metadata['total_pages']}: {page.page_content[:100]}...")
-                    
-                    if len(pdf_documents) > 3:
-                        print(f"    ... and {len(pdf_documents) - 3} more pages")
-                else:
-                    print(f"\nPDF {i+1}: Failed to extract content")
-        else:
-            print("No PDFs were processed.")
-        
-        # Audio Transcription Example
-        print("\n" + "="*60)
-        print("AUDIO TRANSCRIPTION")
-        print("="*60)
-        
-        # Method 1: Transcribe a single audio file (supports multiple formats)
-        print("Transcribing single audio file...")
-        transcription = transcribe_audio_file(
-            audio_path=test_audio_path,
-            model_path=whisper_onnx_model_path,
-            language="english",
-            task="transcribe"
-        )
-        print(f"Transcription: {transcription}")
-        
-        # Method 2: Transcribe all audio files in a directory (multiple formats)
-        print("\nTranscribing all audio files in directory...")
-        transcriptions = transcribe_audio_directory(
-            directory_path=target_directory,
-            model_path=whisper_onnx_model_path,
-            language="english",
-            task="transcribe"
-        )
-        
-        for i, transcription in enumerate(transcriptions, 1):
-            print(f"\nTranscription {i}:")
-            print(transcription)
-        
-        # Method 3: Using the class directly
-        print("\nUsing WhisperONNXTranscriber class directly...")
-        transcriber = WhisperONNXTranscriber(whisper_onnx_model_path)
-        transcription = transcriber.transcribe_audio(
-            test_audio_path,
-            language="english",
-            task="transcribe"
-        )
-        print(f"Transcription: {transcription}")
-        
-        # Method 4: Legacy function names (still work)
-        print("\nUsing legacy function names...")
-        transcription_legacy = transcribe_mp3_file(
-            mp3_path=test_audio_path,
-            model_path=whisper_onnx_model_path,
-            language="english",
-            task="transcribe"
-        )
-        print(f"Legacy function transcription: {transcription_legacy}")
-    
-    except Exception as e:
-        print(f"Error: {e}")
-        print("\nPlease update the paths in the example to match your setup:")
-        print(f"- Target directory: {target_directory}")
-        print(f"- Whisper ONNX model path: {whisper_onnx_model_path}")
-        print(f"- Test audio file: {test_audio_path}")
-        print("\nSupported audio formats:")
-        print("MP3, WAV, M4A, FLAC, OGG, AAC, WMA, OPUS, 3GP, AMR, AU, RA, AIFF, CAF")
-        print("MP4, M4B, M4P, M4R, MOV, 3G2, AC3, EAC3, EC3, AC4, AV1, AV3")
-        print("\nRequired dependencies:")
-        print("pip install onnxruntime transformers librosa numpy")
-        print("\nFor Snapdragon X Elite optimization, also install:")
-        print("pip install onnxruntime-openvino")
-=======
     for root, _, files in os.walk(folder_path):
         for file in files:
             if file.lower().endswith(".pdf"):
@@ -551,5 +19,4 @@
             "pdf_name": pdf_name,
             "page_number": i,
             "text": text.strip()
-        }
->>>>>>> 31833454
+        }